from setuptools import setup, find_packages
<<<<<<< HEAD

=======
>>>>>>> 5f1a16d1

setup(
    name="RLOpt",
    version="0.2.0",
    description="A reinforcement learning optimization project",
    author="Feiyang Wu",
    author_email="feiyangwu@gatech.edu",
    url="https://github.com/FeiyangWuPK/RLOpt",
    packages=find_packages(),
    install_requires=[
        "numpy",
        "gymnasium",
        "tensorboard",
        "torch",
        "tensordict",
        "tqdm",
        "rich",
        "pyyaml",
        "stable-baselines3",
        "wandb",
        "sb3-contrib",
        "transforms3d",
<<<<<<< HEAD
=======
        "rsl_rl@git+https://github.com/leggedrobotics/rsl_rl.git@master",
>>>>>>> 5f1a16d1
        "empy==3.3.4",
        "lark",
    ],
    classifiers=[
        "Programming Language :: Python :: 3",
        "License :: OSI Approved :: MIT License",
        "Operating System :: OS Independent",
    ],
    python_requires=">=3.8",
)<|MERGE_RESOLUTION|>--- conflicted
+++ resolved
@@ -1,8 +1,4 @@
 from setuptools import setup, find_packages
-<<<<<<< HEAD
-
-=======
->>>>>>> 5f1a16d1
 
 setup(
     name="RLOpt",
@@ -25,10 +21,7 @@
         "wandb",
         "sb3-contrib",
         "transforms3d",
-<<<<<<< HEAD
-=======
         "rsl_rl@git+https://github.com/leggedrobotics/rsl_rl.git@master",
->>>>>>> 5f1a16d1
         "empy==3.3.4",
         "lark",
     ],
