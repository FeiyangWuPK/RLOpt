--- conflicted
+++ resolved
@@ -48,20 +48,11 @@
     unwrap_vec_normalize,
 )
 
-<<<<<<< HEAD
 from rlopt.common.torch.buffer import RecurrentRolloutBuffer
 from rlopt.common.torch.buffer import RecurrentDictRolloutBuffer
 from rlopt.common.torch.buffer import RecurrentSequenceRolloutBuffer
 from rlopt.common.torch.buffer import RecurrentSequenceDictRolloutBuffer
 
-=======
-from rlopt.common.torch.buffer import (
-    RecurrentRolloutBuffer as RLOptRecurrentRolloutBuffer,
-)
-from rlopt.common.torch.buffer import (
-    RecurrentDictRolloutBuffer as RLOptRecurrentDictRolloutBuffer,
-)
->>>>>>> 4a8bf567
 from rlopt.utils.torch.utils import obs_as_tensor, explained_variance
 from rlopt.agent.torch.l2t.policies import (
     MlpLstmPolicy,
@@ -326,7 +317,7 @@
 
         if self.rollout_buffer_class is None:
             if isinstance(self.observation_space, spaces.Dict):
-<<<<<<< HEAD
+
                 self.rollout_buffer_class = RecurrentRolloutBuffer
             else:
                 self.rollout_buffer_class = RecurrentDictRolloutBuffer
@@ -337,18 +328,7 @@
             else:
                 self.rollout_buffer_class = RecurrentSequenceDictRolloutBuffer
 
-=======
-                self.rollout_buffer_class = RLOptRecurrentDictRolloutBuffer
-            else:
-                self.rollout_buffer_class = RLOptRecurrentRolloutBuffer
-        self.policy = self.policy_class(  # type: ignore[assignment]
-            self.observation_space["teacher"],  # type: ignore
-            self.action_space,
-            self.lr_schedule,
-            use_sde=self.use_sde,
-            **self.policy_kwargs,
-        )
->>>>>>> 4a8bf567
+
         self.policy = self.policy.to(self.device)
 
         self._init_student_policy(self.student_policy, self.student_policy_kwargs)
